--- conflicted
+++ resolved
@@ -1,9 +1,6 @@
 .svn/
 .DS_Store
 scoped_search-*.gem
-<<<<<<< HEAD
 doc/*
 coverage/*
-=======
-pkg
->>>>>>> 8d312141
+pkg